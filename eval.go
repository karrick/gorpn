package gorpn

import (
	"fmt"
	"math"
	"reflect"
	"sort"
	"strconv"
	"strings"
	"time"
)

const (
	DefaultDelimiter          = ","
	DefaultSecondsPerInterval = 300
)

// type arityTuple [3]int
type arityTuple struct {
	popCount, floatOffset, floatCount, nonOperatorOffset, nonOperatorCount int
}

// arity resolves to the number of items an operation must pop, and
// how many of those must be floats
var arity = map[string]arityTuple{
	"%":        {2, 2, 2, 0, 0},
	"*":        {2, 2, 2, 0, 0},
	"+":        {2, 2, 2, 0, 0},
	"-":        {2, 2, 2, 0, 0},
	"/":        {2, 2, 2, 0, 0},
	"ABS":      {1, 1, 1, 0, 0},
	"ADDNAN":   {2, 2, 2, 0, 0},
	"ATAN":     {1, 1, 1, 0, 0},
	"ATAN2":    {2, 2, 2, 0, 0},
	"AVG":      {1, 1, 1, 0, 0}, // other operands must be floats
	"CEIL":     {1, 1, 1, 0, 0},
	"COPY":     {1, 1, 1, 0, 0}, // other operands cannot be operators
	"COS":      {1, 1, 1, 0, 0},
	"DEG2RAD":  {1, 1, 1, 0, 0},
	"DEPTH":    {0, 0, 0, 0, 0},
	"DUP":      {1, 0, 0, 1, 1}, // equivalent to: 1,COPY
	"EQ":       {2, 0, 0, 2, 2},
	"EXC":      {2, 0, 0, 2, 2}, // equivalent to: 2,REV
	"EXP":      {1, 1, 1, 0, 0},
	"FLOOR":    {1, 1, 1, 0, 0},
	"GE":       {2, 0, 0, 2, 2},
	"GT":       {2, 0, 0, 2, 2},
	"IF":       {3, 3, 1, 2, 2}, // a,b,c,IF
	"INDEX":    {1, 1, 1, 0, 0}, // other operands cannot be operators
	"ISINF":    {1, 1, 1, 0, 0},
	"LE":       {2, 0, 0, 2, 2},
	"LIMIT":    {3, 3, 3, 0, 0},
	"LOG":      {1, 1, 1, 0, 0},
	"LT":       {2, 0, 0, 2, 2},
	"MAX":      {2, 0, 0, 2, 2},
	"MAXNAN":   {2, 0, 0, 2, 2},
	"MEDIAN":   {1, 1, 1, 0, 0}, // other operands must be floats
	"MIN":      {2, 0, 0, 2, 2},
	"MINNAN":   {2, 0, 0, 2, 2},
	"NE":       {2, 0, 0, 2, 2},
	"POP":      {1, 0, 0, 0, 0},
	"RAD2DEG":  {1, 1, 1, 0, 0},
	"REV":      {1, 1, 1, 0, 0}, // other operands cannot be operators
	"ROLL":     {2, 2, 2, 0, 0}, // n,m,ROLL (rotate the top n elements of the stack by m)
	"SIN":      {1, 1, 1, 0, 0},
	"SORT":     {1, 1, 1, 0, 0}, // other operands must be floats
	"SQRT":     {1, 1, 1, 0, 0},
	"TREND":    {2, 1, 1, 2, 1}, // label,count,TREND
	"TRENDNAN": {2, 1, 1, 2, 1}, // label,count,TRENDNAN
	"UN":       {1, 1, 1, 0, 0},
}

// ExpectedFloat error is returned if a different data type is
// discovered where a float64 value is required.
type ExpectedFloat struct {
	v interface{}
}

// Error returns the error string representation for ExpectedFloat errors.
func (e ExpectedFloat) Error() string {
	return fmt.Sprintf("expected float: %T", e.v)
}

// ErrBadBindingType error is returned when one or more bindings have
// a type that is neither a float64 nor a slice of float64 values.
type ErrBadBindingType struct {
	t string
}

// Error returns the error string representation for ErrBadBindingType
// errors.
func (e ErrBadBindingType) Error() string {
	return "bad binding type for " + string(e.t)
}

// ErrOpenBindings error is returned when one or more open bindings
// remain when evaluating a RPN Expression.
type ErrOpenBindings []string

// Error returns the error string representation for ErrOpenVariables
// errors.
func (e ErrOpenBindings) Error() string {
	return "open bindings: " + strings.Join(e, ",")
}

// ErrSyntax error is returned if the specified RPN expression
// does not evaluate because of a syntax error.
type ErrSyntax struct {
	Message string
	Err     error
}

// Error returns the error string representation for ErrSyntax errors.
func (e ErrSyntax) Error() string {
	if e.Err == nil {
		return "syntax error " + e.Message
	}
	return "syntax error " + e.Message + ": " + e.Err.Error()
}

func newErrSyntax(a ...interface{}) ErrSyntax {
	var err error
	var format, message string
	var ok bool
	if len(a) == 0 {
		return ErrSyntax{"no reason given", nil}
	}
	// if last item is error: save it
	if err, ok = a[len(a)-1].(error); ok {
		a = a[:len(a)-1] // pop it
	}
	// if items left, first ought to be format string
	if len(a) > 0 {
		if format, ok = a[0].(string); ok {
			a = a[1:] // unshift
			message = fmt.Sprintf(format, a...)
		}
	}
	if message != "" {
		message = ": " + message
	}
	return ErrSyntax{message, err}
}

// Expression represents a RPN expression.
type Expression struct {
	delimiter                string
	openBindings             map[string]int // count of number of instances
	secondsPerInterval       float64
	tokens                   []interface{} // components of the expression
	performTimeSubstitutions bool
	// work area
	scratchSize int           // how much work area this needs
	scratchHead int           // index of top of scratch and isFloat slices
	scratch     []interface{} // work area where calculations are done
	isFloat     []bool        // true iff corresponding scratch item is a float64
}

// New returns a new RPN Expression based on some expression.
func New(someExpression string, setters ...ExpressionSetter) (*Expression, error) {
	if someExpression == "" {
		return nil, ErrSyntax{"empty expression", nil}
	}
	e := &Expression{
		delimiter:          DefaultDelimiter,
		secondsPerInterval: DefaultSecondsPerInterval,
	}
	for _, setter := range setters {
		if err := setter(e); err != nil {
			return nil, err
		}
	}
	tokens := strings.Split(someExpression, e.delimiter)
	e.scratchSize = len(tokens)

	e.tokens = make([]interface{}, e.scratchSize)
	for idx, token := range tokens {
		switch token {
		case "NOW", "TIME", "LTIME", "NEWDAY", "NEWWEEK", "NEWMONTH", "NEWYEAR":
			e.performTimeSubstitutions = true
		case "DUP":
			e.scratchSize++
		}
		e.tokens[idx] = token
	}
	// scratchSize may be larger than it was before above loop
	e.scratch = make([]interface{}, e.scratchSize)
	e.isFloat = make([]bool, e.scratchSize)
	return e.Partial(nil)
}

// ExpressionSetter represents a function that modifies an RPN
// Expression.
type ExpressionSetter func(*Expression) error

// Delimiter allows changing the expected delimiter for an RPN
// Expression from the default delimiter, the comma.
func Delimiter(someByte string) ExpressionSetter {
	return func(e *Expression) error {
		e.delimiter = someByte
		return nil
	}
}

// SecondsPerInterval allows changing the expected number of seconds per interval to be used when
// evaluating an RPN Expression from the default value of 300..
func SecondsPerInterval(seconds float64) ExpressionSetter {
	return func(e *Expression) error {
		e.secondsPerInterval = seconds
		return nil
	}
}

// String returns the string representation of an Expression.
func (e Expression) String() string {
	strs := make([]string, len(e.tokens))
	for idx, v := range e.tokens {
		switch v.(type) {
		case float64:
			switch {
			case math.IsNaN(v.(float64)):
				// strs[idx] = "NaN" // would prefer this
				strs[idx] = "UNKN" // don't like this
			case math.IsInf(v.(float64), 1):
				strs[idx] = "INF"
			case math.IsInf(v.(float64), -1):
				strs[idx] = "NEGINF"
			default:
				strs[idx] = fmt.Sprint(v)
			}
		case string:
			strs[idx] = v.(string)
		default:
			strs[idx] = fmt.Sprint(v)
		}
	}
	return strings.Join(strs, e.delimiter)
}

// Partial creates a new Expression by partial application of the
// parameter bindings. With the additional bindings, it attempts to
// further simplify the expression.
func (e *Expression) Partial(bindings map[string]interface{}) (*Expression, error) {
	// NOTE: We leave exp.performTimeSubstitutions as its default boolean value of false,
	// preventing time substitutions from being made during this simplify operation
	exp := &Expression{
		delimiter:          e.delimiter,
		secondsPerInterval: e.secondsPerInterval,
		tokens:             make([]interface{}, len(e.tokens)),
		scratchSize:        e.scratchSize,
		scratch:            make([]interface{}, e.scratchSize),
		isFloat:            make([]bool, e.scratchSize),
	}
	copy(exp.tokens, e.tokens)

	if err := exp.simplify(bindings); err != nil {
		return nil, err
	}

	// exp will need to know about time when Evaluate is called on it
	exp.performTimeSubstitutions = e.performTimeSubstitutions

	// promote what's remaining in work area to new simplified stored program
	exp.tokens = exp.tokens[:exp.scratchHead] // first, shrink tokens slice
	copy(exp.tokens, exp.scratch)             // then copy

	return exp, nil
}

// Evaluate evaluates the Expression after applying the parameter
// bindings.
func (e *Expression) Evaluate(bindings map[string]interface{}) (float64, error) {
	var err error

	if err = e.simplify(bindings); err != nil {
		return 0, err
	}

	var openBindings []string
	for k, v := range e.openBindings {
		if v > 0 {
			switch k {
			case "LTIME", "NEWDAY", "NEWWEEK", "NEWMONTH", "NEWYEAR":
				// NOTE: these tokens actually require TIME to be bound
				openBindings = append(openBindings, "TIME")
			default:
				openBindings = append(openBindings, k)
			}
		}
	}
	if len(openBindings) > 0 {
		return 0, ErrOpenBindings(openBindings)
	}

	if e.scratchHead != 1 {
		return 0, newErrSyntax("extra parameters: %v", e.scratch)
	}
	result, ok := e.scratch[0].(float64)
	if !ok {
		return 0, ExpectedFloat{e.scratch[0]}
	}
	return result, nil
}

// Valid returns true iff Expression is valid RPN.
func (e Expression) Valid() bool {
	return e.valid(nil)
}

func (e Expression) valid(bindings map[string]interface{}) bool {
	err := e.simplify(bindings)
	if err != nil {
		return false
	}
	if len(e.openBindings) > 0 {
		for k := range e.openBindings {
			bindings[k] = 0 // FIXME: some bindings will need series rather than number
		}
		return e.valid(bindings)
	}
	if e.scratchHead != 1 {
		return false
	}
	return e.isFloat[0]
}

func julietTime(secondsSinceEpoch int) (time.Time, int64) {
	julietTime := time.Unix(int64(secondsSinceEpoch), 0) // Juliet time zone is "local" time zone
	_, julietOffset := julietTime.Zone()
	julietSeconds := julietTime.Unix() + int64(julietOffset)
	// fmt.Printf("julietTime: %v; julietSeconds: %v\n", julietTime, julietSeconds)
	// fmt.Printf("zuluTime: %v; zuluSeconds: %v\n", julietTime.UTC(), julietTime.UTC().Unix())
	return julietTime, julietSeconds
}

func (e *Expression) simplify(bindings map[string]interface{}) error {
	// NOTE: scratch is not local variable so Partial has access to it
	// TODO: change method signature to pass it back and make it local

	var err error

	bindings, err = coerceMapValuesToFloat64(bindings)
	if err != nil {
		return err
	}

	// with a fresh start comes fresh workspace
	e.scratchHead = 0
	e.openBindings = make(map[string]int)

	// heisenberg principle, realized: it takes time to observe the time, so do it only once
	var isNowSet, isTimeSet bool
	var now interface{} = "NOW"
<<<<<<< HEAD
	var zuluTime interface{} = "TIME"
	var localTime interface{} = "LTIME"
	var isNowSet, isTimeSet bool
=======
	var zSeconds interface{} = "TIME"
	var jSeconds interface{} = "LTIME"
	var jTime time.Time
>>>>>>> 9152d53a

	if e.performTimeSubstitutions {
		now = float64(time.Now().Unix())
		isNowSet = true

		if tm, ok := bindings["TIME"]; ok {
			if secondsSinceEpoch, ok := tm.(float64); ok {
<<<<<<< HEAD
				jTime, jSeconds := julietTime(int(secondsSinceEpoch))
				zuluTime = float64(jTime.Unix())
				localTime = float64(jSeconds)
=======
				jTime, jSeconds = julietTime(int(secondsSinceEpoch))
				jSeconds = float64(jSeconds.(int64))
				zSeconds = float64(jTime.Unix())
>>>>>>> 9152d53a
				isTimeSet = true
			}
		}
	}

	// variables outside of loop to reduce allocations
	var cannotSimplify, isFloat, ok, stackUpdated, firstNaN, secondNaN bool
	var total, value float64
	var argIdx, count, indexOfFirstArg, itemIdx, tokIdx, used int
	var opArity arityTuple
	var result, tok interface{}

	// tokens is our stored program, and scratch is our work area
	for tokIdx, tok = range e.tokens {
		switch tok.(type) {
		case float64:
			e.scratch[e.scratchHead] = tok
			e.isFloat[e.scratchHead] = true
			e.scratchHead++
		case string:
			switch token := tok.(string); token {
			case "MINUTE":
				e.scratch[e.scratchHead] = float64(60)
				e.isFloat[e.scratchHead] = true
				e.scratchHead++
			case "HOUR":
				e.scratch[e.scratchHead] = float64(3600)
				e.isFloat[e.scratchHead] = true
				e.scratchHead++
			case "DAY":
				e.scratch[e.scratchHead] = float64(86400)
				e.isFloat[e.scratchHead] = true
				e.scratchHead++
			case "WEEK":
				e.scratch[e.scratchHead] = float64(604800)
				e.isFloat[e.scratchHead] = true
				e.scratchHead++
			case "UNKN":
				e.scratch[e.scratchHead] = math.NaN()
				e.isFloat[e.scratchHead] = true
				e.scratchHead++
			case "INF":
				e.scratch[e.scratchHead] = math.Inf(1)
				e.isFloat[e.scratchHead] = true
				e.scratchHead++
			case "NEGINF":
				e.scratch[e.scratchHead] = math.Inf(-1)
				e.isFloat[e.scratchHead] = true
				e.scratchHead++
			case "NEWDAY", "NEWWEEK", "NEWMONTH", "NEWYEAR":
				if isTimeSet {
					var n float64
					t := time.Unix(int64(zuluTime.(float64)), 0)
					switch token {
					case "NEWDAY":
						if t.Hour() == 0 && t.Minute() == 0 && t.Second() == 0 {
							n = 1
						}
					case "NEWWEEK":
						if t.Weekday() == time.Sunday {
							n = 1
						}
					case "NEWMONTH":
						if t.Day() == 1 {
							n = 1
						}
					case "NEWYEAR":
						if t.Month() == time.January && t.Day() == 1 {
							n = 1
						}
					}
					e.scratch[e.scratchHead] = n
				} else {
					e.scratch[e.scratchHead] = token
					e.openBindings[token] = e.openBindings[token] + 1
				}
				e.isFloat[e.scratchHead] = isTimeSet
				e.scratchHead++
			case "NOW":
				e.scratch[e.scratchHead] = now
				e.isFloat[e.scratchHead] = isNowSet
				if !isNowSet {
					e.openBindings[token] = e.openBindings[token] + 1
				}
				e.scratchHead++
			case "LTIME":
<<<<<<< HEAD
				e.scratch[e.scratchHead] = localTime
=======
				e.scratch[e.scratchHead] = jSeconds
>>>>>>> 9152d53a
				e.isFloat[e.scratchHead] = isTimeSet
				if !isTimeSet {
					e.openBindings[token] = e.openBindings[token] + 1
				}
				e.scratchHead++
			case "STEPWIDTH":
				e.scratch[e.scratchHead] = e.secondsPerInterval
				e.isFloat[e.scratchHead] = true
				e.scratchHead++
			case "TIME":
<<<<<<< HEAD
				e.scratch[e.scratchHead] = zuluTime
=======
				e.scratch[e.scratchHead] = zSeconds
>>>>>>> 9152d53a
				e.isFloat[e.scratchHead] = isTimeSet
				if !isTimeSet {
					e.openBindings[token] = e.openBindings[token] + 1
				}
				e.scratchHead++
			case "":
				return newErrSyntax("empty token")
			default:
				if opArity, ok = arity[token]; ok {
					stackUpdated = false
					cannotSimplify = false

					// ??? popCount = floatCount + nonOperatorCount

					if e.scratchHead < opArity.popCount {
						return newErrSyntax("not enough parameters: operator %s requires %d operands", token, opArity.popCount)
					}
					indexOfFirstArg = e.scratchHead - opArity.popCount

					// fmt.Println("FLOAT CHECK: e.tokens:", e.tokens, "e.scratch:", e.scratch[:e.scratchHead], "opArity:", opArity, "floatOffset:", opArity.floatOffset, "floatCount:", opArity.floatCount)
					for argIdx = e.scratchHead - opArity.floatOffset; argIdx < e.scratchHead-opArity.floatOffset+opArity.floatCount; argIdx++ {
						// fmt.Printf("argIndex: %d; scratch: %v\n", argIdx, e.scratch[argIdx])
						if _, isFloat = e.scratch[argIdx].(float64); !isFloat {
							// fmt.Println("found non float:", e.scratch[argIdx])
							cannotSimplify = true
							break
						}
					}

					// fmt.Println("NOT OPERATOR CHECK: e.tokens:", e.tokens, "e.scratch:", e.scratch[:e.scratchHead], "opArity.nonOperatorOffset:", opArity.nonOperatorOffset, "opArity.nonOperatorCount:", opArity.nonOperatorCount)
					for argIdx = e.scratchHead - opArity.nonOperatorOffset; argIdx < e.scratchHead-opArity.nonOperatorOffset+opArity.nonOperatorCount; argIdx++ {
						// fmt.Printf("argIndex: %d; scratch: %v\n", argIdx, e.scratch[argIdx])
						if !e.isFloat[argIdx] {
							result = e.scratch[argIdx]
							if _, ok = arity[result.(string)]; ok {
								// fmt.Println("found operator:", e.scratch[argIdx])
								cannotSimplify = true
								break
							}
						}
					}
					if !cannotSimplify {
						switch token {
						case "+":
							result = e.scratch[indexOfFirstArg].(float64) + e.scratch[indexOfFirstArg+1].(float64)
						case "-":
							result = e.scratch[indexOfFirstArg].(float64) - e.scratch[indexOfFirstArg+1].(float64)
						case "*":
							result = e.scratch[indexOfFirstArg].(float64) * e.scratch[indexOfFirstArg+1].(float64)
						case "/":
							result = e.scratch[indexOfFirstArg].(float64) / e.scratch[indexOfFirstArg+1].(float64)
						case "%":
							result = math.Mod(e.scratch[indexOfFirstArg].(float64), e.scratch[indexOfFirstArg+1].(float64))
						case "ADDNAN":
							firstNaN = math.IsNaN(e.scratch[indexOfFirstArg].(float64))
							secondNaN = math.IsNaN(e.scratch[indexOfFirstArg+1].(float64))
							if !firstNaN && !secondNaN {
								result = e.scratch[indexOfFirstArg].(float64) + e.scratch[indexOfFirstArg+1].(float64)
							} else if !firstNaN {
								result = e.scratch[indexOfFirstArg]
							} else {
								result = e.scratch[indexOfFirstArg+1]
							}
						case "MAX":
							if e.isFloat[indexOfFirstArg] && e.isFloat[indexOfFirstArg+1] {
								if math.IsNaN(e.scratch[indexOfFirstArg].(float64)) {
									result = e.scratch[indexOfFirstArg]
								} else if math.IsNaN(e.scratch[indexOfFirstArg+1].(float64)) {
									result = e.scratch[indexOfFirstArg+1]
								} else {
									result = math.Max(e.scratch[indexOfFirstArg+1].(float64), e.scratch[indexOfFirstArg].(float64))
								}
							} else if !e.isFloat[indexOfFirstArg] && !e.isFloat[indexOfFirstArg+1] {
								if e.scratch[indexOfFirstArg].(string) == e.scratch[indexOfFirstArg+1].(string) {
									result = e.scratch[indexOfFirstArg]
								} else {
									cannotSimplify = true
								}
							} else if e.isFloat[indexOfFirstArg] && math.IsNaN(e.scratch[indexOfFirstArg].(float64)) {
								result = e.scratch[indexOfFirstArg]
							} else if e.isFloat[indexOfFirstArg+1] && math.IsNaN(e.scratch[indexOfFirstArg+1].(float64)) {
								result = e.scratch[indexOfFirstArg+1]
							} else {
								cannotSimplify = true
							}
						case "MAXNAN":
							if e.isFloat[indexOfFirstArg] && e.isFloat[indexOfFirstArg+1] {
								if math.IsNaN(e.scratch[indexOfFirstArg].(float64)) {
									result = e.scratch[indexOfFirstArg+1]
								} else if math.IsNaN(e.scratch[indexOfFirstArg+1].(float64)) {
									result = e.scratch[indexOfFirstArg]
								} else {
									result = math.Max(e.scratch[indexOfFirstArg+1].(float64), e.scratch[indexOfFirstArg].(float64))
								}
							} else if !e.isFloat[indexOfFirstArg] && !e.isFloat[indexOfFirstArg+1] {
								if e.scratch[indexOfFirstArg].(string) == e.scratch[indexOfFirstArg+1].(string) {
									result = e.scratch[indexOfFirstArg]
								} else {
									cannotSimplify = true
								}
							} else if e.isFloat[indexOfFirstArg] && math.IsNaN(e.scratch[indexOfFirstArg].(float64)) {
								result = e.scratch[indexOfFirstArg+1]
							} else if e.isFloat[indexOfFirstArg+1] && math.IsNaN(e.scratch[indexOfFirstArg+1].(float64)) {
								result = e.scratch[indexOfFirstArg]
							} else {
								cannotSimplify = true
							}
						case "MIN":
							if e.isFloat[indexOfFirstArg] && e.isFloat[indexOfFirstArg+1] {
								if math.IsNaN(e.scratch[indexOfFirstArg].(float64)) {
									result = e.scratch[indexOfFirstArg]
								} else if math.IsNaN(e.scratch[indexOfFirstArg+1].(float64)) {
									result = e.scratch[indexOfFirstArg+1]
								} else {
									result = math.Min(e.scratch[indexOfFirstArg+1].(float64), e.scratch[indexOfFirstArg].(float64))
								}
							} else if !e.isFloat[indexOfFirstArg] && !e.isFloat[indexOfFirstArg+1] {
								if e.scratch[indexOfFirstArg].(string) == e.scratch[indexOfFirstArg+1].(string) {
									result = e.scratch[indexOfFirstArg]
								} else {
									cannotSimplify = true
								}
							} else if e.isFloat[indexOfFirstArg] && math.IsNaN(e.scratch[indexOfFirstArg].(float64)) {
								result = e.scratch[indexOfFirstArg]
							} else if e.isFloat[indexOfFirstArg+1] && math.IsNaN(e.scratch[indexOfFirstArg+1].(float64)) {
								result = e.scratch[indexOfFirstArg+1]
							} else {
								cannotSimplify = true
							}
						case "MINNAN":
							if e.isFloat[indexOfFirstArg] && e.isFloat[indexOfFirstArg+1] {
								if math.IsNaN(e.scratch[indexOfFirstArg].(float64)) {
									result = e.scratch[indexOfFirstArg+1]
								} else if math.IsNaN(e.scratch[indexOfFirstArg+1].(float64)) {
									result = e.scratch[indexOfFirstArg]
								} else {
									result = math.Min(e.scratch[indexOfFirstArg+1].(float64), e.scratch[indexOfFirstArg].(float64))
								}
							} else if !e.isFloat[indexOfFirstArg] && !e.isFloat[indexOfFirstArg+1] {
								if e.scratch[indexOfFirstArg].(string) == e.scratch[indexOfFirstArg+1].(string) {
									result = e.scratch[indexOfFirstArg]
								} else {
									cannotSimplify = true
								}
							} else if e.isFloat[indexOfFirstArg] && math.IsNaN(e.scratch[indexOfFirstArg].(float64)) {
								result = e.scratch[indexOfFirstArg+1]
							} else if e.isFloat[indexOfFirstArg+1] && math.IsNaN(e.scratch[indexOfFirstArg+1].(float64)) {
								result = e.scratch[indexOfFirstArg]
							} else {
								cannotSimplify = true
							}
						case "IF":
							// A,B,C,IF ==> A ? B : C
							if e.isFloat[indexOfFirstArg] {
								if e.scratch[indexOfFirstArg].(float64) < 0 || e.scratch[indexOfFirstArg].(float64) > 0 {
									result = e.scratch[indexOfFirstArg+1]
								} else {
									result = e.scratch[indexOfFirstArg+2]
								}
							} else {
								cannotSimplify = true
							}
						case "LIMIT":
							if math.IsNaN(e.scratch[indexOfFirstArg].(float64)) || math.IsNaN(e.scratch[indexOfFirstArg+1].(float64)) || math.IsNaN(e.scratch[indexOfFirstArg+2].(float64)) {
								result = math.NaN()
							} else if math.IsInf(e.scratch[indexOfFirstArg].(float64), -1) || math.IsInf(e.scratch[indexOfFirstArg+1].(float64), -1) || math.IsInf(e.scratch[indexOfFirstArg+2].(float64), -1) {
								result = math.NaN()
							} else if !(e.scratch[indexOfFirstArg].(float64) < e.scratch[indexOfFirstArg+1].(float64) || e.scratch[indexOfFirstArg].(float64) > e.scratch[indexOfFirstArg+2].(float64)) {
								result = e.scratch[indexOfFirstArg]
							} else {
								result = math.NaN()
							}
						case "EQ":
							if e.isFloat[indexOfFirstArg] && e.isFloat[indexOfFirstArg+1] {
								if e.scratch[indexOfFirstArg].(float64) == e.scratch[indexOfFirstArg+1].(float64) {
									result = float64(1)
								} else {
									result = float64(0)
								}
							} else if !e.isFloat[indexOfFirstArg] && !e.isFloat[indexOfFirstArg+1] {
								if e.scratch[indexOfFirstArg].(string) == e.scratch[indexOfFirstArg+1].(string) {
									result = float64(1)
								} else {
									cannotSimplify = true
								}
							} else {
								cannotSimplify = true
							}
						case "NE":
							if e.isFloat[indexOfFirstArg] && e.isFloat[indexOfFirstArg+1] {
								if e.scratch[indexOfFirstArg].(float64) != e.scratch[indexOfFirstArg+1].(float64) {
									result = float64(1)
								} else {
									result = float64(0)
								}
							} else if !e.isFloat[indexOfFirstArg] && !e.isFloat[indexOfFirstArg+1] {
								if e.scratch[indexOfFirstArg].(string) == e.scratch[indexOfFirstArg+1].(string) {
									result = float64(0)
								} else {
									cannotSimplify = true
								}
							} else {
								cannotSimplify = true
							}
						case "GE":
							if e.isFloat[indexOfFirstArg] && e.isFloat[indexOfFirstArg+1] {
								if e.scratch[indexOfFirstArg].(float64) >= e.scratch[indexOfFirstArg+1].(float64) {
									result = float64(1)
								} else {
									result = float64(0)
								}
							} else if !e.isFloat[indexOfFirstArg] && !e.isFloat[indexOfFirstArg+1] {
								if e.scratch[indexOfFirstArg].(string) == e.scratch[indexOfFirstArg+1].(string) {
									result = float64(1)
								} else {
									cannotSimplify = true
								}
							} else {
								cannotSimplify = true
							}
						case "LE":
							if e.isFloat[indexOfFirstArg] && e.isFloat[indexOfFirstArg+1] {
								if e.scratch[indexOfFirstArg].(float64) <= e.scratch[indexOfFirstArg+1].(float64) {
									result = float64(1)
								} else {
									result = float64(0)
								}
							} else if !e.isFloat[indexOfFirstArg] && !e.isFloat[indexOfFirstArg+1] {
								if e.scratch[indexOfFirstArg].(string) == e.scratch[indexOfFirstArg+1].(string) {
									result = float64(1)
								} else {
									cannotSimplify = true
								}
							} else {
								cannotSimplify = true
							}
						case "GT":
							if e.isFloat[indexOfFirstArg] && e.isFloat[indexOfFirstArg+1] {
								if e.scratch[indexOfFirstArg].(float64) > e.scratch[indexOfFirstArg+1].(float64) {
									result = float64(1)
								} else {
									result = float64(0)
								}
							} else if !e.isFloat[indexOfFirstArg] && !e.isFloat[indexOfFirstArg+1] {
								if e.scratch[indexOfFirstArg].(string) == e.scratch[indexOfFirstArg+1].(string) {
									result = float64(0)
								} else {
									cannotSimplify = true
								}
							} else {
								cannotSimplify = true
							}
						case "LT":
							if e.isFloat[indexOfFirstArg] && e.isFloat[indexOfFirstArg+1] {
								if e.scratch[indexOfFirstArg].(float64) < e.scratch[indexOfFirstArg+1].(float64) {
									result = float64(1)
								} else {
									result = float64(0)
								}
							} else if !e.isFloat[indexOfFirstArg] && !e.isFloat[indexOfFirstArg+1] {
								if e.scratch[indexOfFirstArg].(string) == e.scratch[indexOfFirstArg+1].(string) {
									result = float64(0)
								} else {
									cannotSimplify = true
								}
							} else {
								cannotSimplify = true
							}
						case "EXC":
							e.scratch[indexOfFirstArg], e.scratch[indexOfFirstArg+1] = e.scratch[indexOfFirstArg+1], e.scratch[indexOfFirstArg]
							e.isFloat[indexOfFirstArg], e.isFloat[indexOfFirstArg+1] = e.isFloat[indexOfFirstArg+1], e.isFloat[indexOfFirstArg]
							stackUpdated = true
						case "DEPTH":
							e.scratch[e.scratchHead] = e.scratchHead
							e.isFloat[e.scratchHead] = true
							e.scratchHead++
							stackUpdated = true
						case "COPY":
							if math.IsNaN(e.scratch[indexOfFirstArg].(float64)) || math.IsInf(e.scratch[indexOfFirstArg].(float64), 1) || math.IsInf(e.scratch[indexOfFirstArg].(float64), -1) || e.scratch[indexOfFirstArg].(float64) <= 0 {
								return newErrSyntax("%s operator requires positive finite integer: %v", token, e.scratch[indexOfFirstArg])
							}
							count = int(e.scratch[indexOfFirstArg].(float64))
							if count > e.scratchHead-1 {
								return newErrSyntax("%s %d items, but only %d on stack", token, count, e.scratchHead-1)
							}
							for argIdx = indexOfFirstArg - count; argIdx < indexOfFirstArg; argIdx++ {
								if !e.isFloat[argIdx] {
									if _, ok = arity[e.scratch[argIdx].(string)]; ok {
										cannotSimplify = true
										break
									}
								}
							}
							if !cannotSimplify {
								e.scratchHead--
								if e.scratchHead-1+count > cap(e.scratch) {
									// COPY requires larger scratch and isFloat slices
									scratch := make([]interface{}, e.scratchHead+count)
									copy(scratch, e.scratch)
									e.scratch = scratch
									isFloat := make([]bool, e.scratchHead+count)
									copy(isFloat, e.isFloat)
									e.isFloat = isFloat
								}
								for argIdx = indexOfFirstArg - count; argIdx < indexOfFirstArg; argIdx++ {
									e.scratch[e.scratchHead] = e.scratch[argIdx]
									e.isFloat[e.scratchHead] = e.isFloat[argIdx]
									e.scratchHead++
								}
								stackUpdated = true
							}
						case "INDEX":
							if math.IsNaN(e.scratch[indexOfFirstArg].(float64)) || math.IsInf(e.scratch[indexOfFirstArg].(float64), 1) || math.IsInf(e.scratch[indexOfFirstArg].(float64), -1) || e.scratch[indexOfFirstArg].(float64) <= 0 {
								return newErrSyntax("%s operator requires positive finite integer: %v", token, e.scratch[indexOfFirstArg])
							}
							count = int(e.scratch[indexOfFirstArg].(float64))
							if count > e.scratchHead-1 {
								return newErrSyntax("%s %d items, but only %d on stack", token, count, e.scratchHead-1)
							}
							for argIdx = indexOfFirstArg - count; argIdx < indexOfFirstArg; argIdx++ {
								if !e.isFloat[argIdx] {
									if _, ok = arity[e.scratch[argIdx].(string)]; ok {
										cannotSimplify = true
										break
									}
								}
							}
							if !cannotSimplify {
								e.scratch[e.scratchHead-1] = e.scratch[e.scratchHead-count-1]
								e.isFloat[e.scratchHead-1] = e.isFloat[e.scratchHead-count-1]
								stackUpdated = true
							}
						case "DUP":
							e.scratch[e.scratchHead] = e.scratch[e.scratchHead-1]
							e.isFloat[e.scratchHead] = e.isFloat[e.scratchHead-1]
							e.scratchHead++
							stackUpdated = true
						case "POP":
							e.scratchHead--
							stackUpdated = true
						case "ABS":
							result = math.Abs(e.scratch[indexOfFirstArg].(float64))
						case "CEIL":
							result = math.Ceil(e.scratch[indexOfFirstArg].(float64))
						case "FLOOR":
							result = math.Floor(e.scratch[indexOfFirstArg].(float64))
						case "ISINF":
							if math.IsInf(e.scratch[indexOfFirstArg].(float64), 1) || math.IsInf(e.scratch[indexOfFirstArg].(float64), -1) {
								result = float64(1)
							} else {
								result = float64(0)
							}
						case "UN":
							if math.IsNaN(e.scratch[indexOfFirstArg].(float64)) {
								result = float64(1)
							} else {
								result = float64(0)
							}
						case "DEG2RAD":
							result = e.scratch[indexOfFirstArg].(float64) * math.Pi / 180
						case "RAD2DEG":
							result = e.scratch[indexOfFirstArg].(float64) * 180 / math.Pi
						case "ATAN":
							result = math.Atan(e.scratch[indexOfFirstArg].(float64))
						case "ATAN2":
							result = math.Atan2(e.scratch[indexOfFirstArg+1].(float64), e.scratch[indexOfFirstArg].(float64))
						case "COS":
							result = math.Cos(e.scratch[indexOfFirstArg].(float64))
						case "SIN":
							result = math.Sin(e.scratch[indexOfFirstArg].(float64))
						case "LOG":
							result = math.Log(e.scratch[indexOfFirstArg].(float64))
						case "EXP":
							result = math.Exp(e.scratch[indexOfFirstArg].(float64))
						case "SQRT":
							result = math.Sqrt(e.scratch[indexOfFirstArg].(float64))
						case "AVG":
							if math.IsNaN(e.scratch[indexOfFirstArg].(float64)) || math.IsInf(e.scratch[indexOfFirstArg].(float64), 1) || math.IsInf(e.scratch[indexOfFirstArg].(float64), -1) || e.scratch[indexOfFirstArg].(float64) <= 0 {
								return newErrSyntax("%s operator requires positive finite integer: %v", token, e.scratch[indexOfFirstArg])
							}
							count = int(e.scratch[indexOfFirstArg].(float64))
							if count > e.scratchHead-1 {
								return newErrSyntax("%s %d items, but only %d on stack", token, count, e.scratchHead-1)
							}
							total = 0
							used = 0
							for argIdx = indexOfFirstArg - count; argIdx < indexOfFirstArg; argIdx++ {
								if !e.isFloat[argIdx] {
									cannotSimplify = true
									break
								}
								if !math.IsNaN(e.scratch[argIdx].(float64)) {
									total += e.scratch[argIdx].(float64)
									used++
								}
							}
							if !cannotSimplify {
								e.scratchHead -= (count + opArity.popCount)
								e.scratch[e.scratchHead] = total / float64(used)
								e.isFloat[e.scratchHead] = true
								e.scratchHead++
								stackUpdated = true
							}
						case "REV":
							if math.IsNaN(e.scratch[indexOfFirstArg].(float64)) || math.IsInf(e.scratch[indexOfFirstArg].(float64), 1) || math.IsInf(e.scratch[indexOfFirstArg].(float64), -1) || e.scratch[indexOfFirstArg].(float64) <= 0 {
								return newErrSyntax("%s operator requires positive finite integer: %v", token, e.scratch[indexOfFirstArg])
							}
							count = int(e.scratch[indexOfFirstArg].(float64))
							if count > e.scratchHead-1 {
								return newErrSyntax("%s %d items, but only %d on stack", token, count, e.scratchHead-1)
							}
							// cannot rev if any are operators
							for argIdx = indexOfFirstArg - count; argIdx < indexOfFirstArg; argIdx++ {
								if !e.isFloat[argIdx] {
									if _, ok = arity[e.scratch[argIdx].(string)]; ok {
										cannotSimplify = true
										break
									}
								}
							}
							if !cannotSimplify {
								items := make([]interface{}, count)
								e.scratchHead-- // drop the count
								copy(items, e.scratch[e.scratchHead-count:])
								itemIdx = count - 1
								for argIdx = indexOfFirstArg - count; argIdx < indexOfFirstArg; argIdx++ {
									// overwrite other elements
									_, isFloat = items[itemIdx].(float64)
									e.scratch[argIdx] = items[itemIdx]
									e.isFloat[argIdx] = isFloat
									itemIdx--
								}
								stackUpdated = true
							}
						case "ROLL": // n,m,ROLL -- rotate the top n elements of the stack by m
							// n
							if math.IsNaN(e.scratch[indexOfFirstArg].(float64)) || math.IsInf(e.scratch[indexOfFirstArg].(float64), 1) || math.IsInf(e.scratch[indexOfFirstArg].(float64), -1) || e.scratch[indexOfFirstArg].(float64) <= 0 {
								return newErrSyntax("%s operator requires positive finite integer: %v", token, e.scratch[indexOfFirstArg])
							}
							n := int(e.scratch[indexOfFirstArg].(float64))
							if n > e.scratchHead-1 {
								return newErrSyntax("%s %d items, but only %d on stack", token, n, e.scratchHead-1)
							}
							// m
							if math.IsNaN(e.scratch[indexOfFirstArg+1].(float64)) || math.IsInf(e.scratch[indexOfFirstArg+1].(float64), 1) || math.IsInf(e.scratch[indexOfFirstArg+1].(float64), -1) {
								return newErrSyntax("%s operator requires positive finite integer: %v", token, e.scratch[indexOfFirstArg+1])
							}
							m := int(e.scratch[indexOfFirstArg+1].(float64))
							if m > e.scratchHead-1 {
								return newErrSyntax("%s %d items, but only %d on stack", token, m, e.scratchHead-1)
							}
							// cannot roll if any are operators
							for argIdx = indexOfFirstArg - n; argIdx < indexOfFirstArg; argIdx++ {
								if !e.isFloat[argIdx] {
									if _, ok = arity[e.scratch[argIdx].(string)]; ok {
										cannotSimplify = true
										break
									}
								}
							}
							if !cannotSimplify {
								var items []interface{}
								// TODO: optimize this
								for j := 0; j < 3; j++ {
									for i := 0; i < n; i++ {
										items = append(items, e.scratch[i+indexOfFirstArg-n])
									}
								}
								first := len(items)/3 - m
								last := first + n
								copy(e.scratch[indexOfFirstArg-n:], items[first:last])
								e.scratchHead -= 2 // drop the count
								stackUpdated = true
							}
						case "SORT":
							if math.IsNaN(e.scratch[indexOfFirstArg].(float64)) || math.IsInf(e.scratch[indexOfFirstArg].(float64), 1) || math.IsInf(e.scratch[indexOfFirstArg].(float64), -1) || e.scratch[indexOfFirstArg].(float64) <= 0 {
								return newErrSyntax("%s operator requires positive finite integer: %v", token, e.scratch[indexOfFirstArg])
							}
							count = int(e.scratch[indexOfFirstArg].(float64))
							if count > e.scratchHead-1 {
								return newErrSyntax("%s %d items, but only %d on stack", token, count, e.scratchHead-1)
							}
							items := make([]float64, count)
							for argIdx = indexOfFirstArg - count; argIdx < indexOfFirstArg; argIdx++ {
								if !e.isFloat[argIdx] {
									cannotSimplify = true
									break
								}
								items[argIdx+indexOfFirstArg-count] = e.scratch[argIdx].(float64)
							}
							if !cannotSimplify {
								sort.Float64s(items)
								for argIdx = indexOfFirstArg - count; argIdx < indexOfFirstArg; argIdx++ {
									e.scratch[argIdx] = items[argIdx+indexOfFirstArg-count]
									e.isFloat[argIdx] = true
								}
								e.scratchHead-- // drop the count
								stackUpdated = true
							}
						case "TREND": // label,count,TREND
							// get the count
							v := e.scratch[indexOfFirstArg+1].(float64)
							if math.IsNaN(v) || math.IsInf(v, 1) || math.IsInf(v, -1) || v <= 0 {
								return newErrSyntax("%s operator requires positive finite integer: %v", token, v)
							}
							count = int(math.Ceil(v / float64(e.secondsPerInterval)))
							// get series label
							label, ok := e.scratch[indexOfFirstArg].(string)
							if !ok {
								return newErrSyntax("%s operator requires label but found %T: %v", token, e.scratch[indexOfFirstArg], e.scratch[indexOfFirstArg])
							}
							// log.Printf("label: %q\n", label)
							series, ok := bindings[label]
							if !ok {
								// log.Printf("cannot find label binding: %q", label)
								cannotSimplify = true
							} else {
								if s, ok := series.([]float64); ok {
									// log.Printf("label bound to []float64")
									if count > len(s) {
										return newErrSyntax("%s operand specifies %d values, but only %d available", token, count, len(s))
									} else {
										e.openBindings[label] = e.openBindings[label] - 1
										total = 0
										used = 0
										for argIdx = len(s) - count; argIdx < len(s); argIdx++ {
											total += s[argIdx]
											used++
										}
										e.scratchHead -= opArity.popCount
										e.scratch[e.scratchHead] = total / float64(used)
										e.isFloat[e.scratchHead] = true
										e.scratchHead++
										stackUpdated = true
									}
								} else {
									return newErrSyntax("%s operand specifies %q label, which is not a series of numbers: %T", token, label, s)
								}
							}
						case "TRENDNAN": // label,count,TRENDNAN
							// get the count
							v := e.scratch[indexOfFirstArg+1].(float64)
							if math.IsNaN(v) || math.IsInf(v, 1) || math.IsInf(v, -1) || v <= 0 {
								return newErrSyntax("%s operator requires positive finite integer: %v", token, v)
							}
							count = int(math.Ceil(v / e.secondsPerInterval))
							// get series label
							label, ok := e.scratch[indexOfFirstArg].(string)
							if !ok {
								return newErrSyntax("%s operator requires label but found %T: %v", token, e.scratch[indexOfFirstArg], e.scratch[indexOfFirstArg])
							}
							// log.Printf("label: %q\n", label)
							series, ok := bindings[label]
							if !ok {
								// log.Printf("cannot find label binding: %q", label)
								cannotSimplify = true
							} else {
								if s, ok := series.([]float64); ok {
									// log.Printf("label bound to []float64")
									if count > len(s) {
										return newErrSyntax("%s operand specifies %d values, but only %d available", token, count, len(s))
									} else {
										e.openBindings[label] = e.openBindings[label] - 1
										total = 0
										used = 0
										for argIdx = len(s) - count; argIdx < len(s); argIdx++ {
											if !math.IsNaN(s[argIdx]) {
												total += s[argIdx]
												used++
											}
										}
										e.scratchHead -= opArity.popCount
										e.scratch[e.scratchHead] = total / float64(used)
										e.isFloat[e.scratchHead] = true
										e.scratchHead++
										stackUpdated = true
									}
								} else {
									return newErrSyntax("%s operand specifies %q label, which is not a series of numbers: %T", token, label, s)
								}
							}
						case "MEDIAN":
							if math.IsNaN(e.scratch[indexOfFirstArg].(float64)) || math.IsInf(e.scratch[indexOfFirstArg].(float64), 1) || math.IsInf(e.scratch[indexOfFirstArg].(float64), -1) || e.scratch[indexOfFirstArg].(float64) <= 0 {
								return newErrSyntax("%s operator requires positive finite integer: %v", token, e.scratch[indexOfFirstArg])
							}
							count = int(e.scratch[indexOfFirstArg].(float64))
							if count > e.scratchHead-1 {
								return newErrSyntax("%s %d items, but only %d on stack", token, count, e.scratchHead-1)
							}
							if count == 1 {
								// pin-hole optimization for 1 item
								e.scratchHead -= 1
								e.scratch[e.scratchHead] = e.scratch[argIdx]
								_, e.isFloat[e.scratchHead] = e.scratch[argIdx].(float64)
								stackUpdated = true
							} else {
								items := make([]float64, 0, count)
								for argIdx = indexOfFirstArg - count; argIdx < indexOfFirstArg; argIdx++ {
									if !e.isFloat[argIdx] {
										cannotSimplify = true
										break
									}
									items = append(items, e.scratch[argIdx].(float64))
								}
								if !cannotSimplify {
									sort.Float64s(items)
									e.scratchHead -= 1 + count
									middle := count / 2
									// even or odd?
									if count%2 == 0 {
										e.scratch[e.scratchHead] = (items[middle-1] + items[middle]) / 2
									} else {
										e.scratch[e.scratchHead] = items[middle]
									}
									e.isFloat[e.scratchHead] = true
									e.scratchHead++
									stackUpdated = true
								}
							}
						}
					}

					if cannotSimplify {
						e.scratch[e.scratchHead] = token
						e.isFloat[e.scratchHead] = false
						e.scratchHead++
					} else if !stackUpdated {
						_, isFloat = result.(float64)
						e.scratchHead -= opArity.popCount
						e.scratch[e.scratchHead] = result
						e.isFloat[e.scratchHead] = isFloat
						e.scratchHead++
					}
				} else if value, err = strconv.ParseFloat(token, 64); err == nil {
					// token is the string representation of a number
					e.scratch[e.scratchHead] = value
					e.isFloat[e.scratchHead] = true
					e.scratchHead++
				} else if val, ok := bindings[token]; ok {
					// token is a symbol to a binding
					switch v := val.(type) {
					case float64:
						// token is a symbol that binds to a variable
						e.scratch[e.scratchHead] = v
						e.isFloat[e.scratchHead] = true
						e.scratchHead++
					case []float64:
						// token is a symbol that binds to a series
						e.openBindings[token] = e.openBindings[token] + 1
						e.scratch[e.scratchHead] = token
						e.isFloat[e.scratchHead] = false
						e.scratchHead++
					}
				} else {
					// cannot resolve token with the current bindings
					e.openBindings[token] = e.openBindings[token] + 1
					e.scratch[e.scratchHead] = token
					e.isFloat[e.scratchHead] = false
					e.scratchHead++
				}
			}
		default:
			return newErrSyntax("unexpected token type at position %d: %v", tokIdx+1, tok)
		}
	}
	return nil
}

func coerceMapValuesToFloat64(bindings map[string]interface{}) (map[string]interface{}, error) {
	var err error
	newBindings := make(map[string]interface{})

	for key, value := range bindings {
		switch reflect.TypeOf(value).Kind() {
		case reflect.Slice:
			newBindings[key], err = coerceValuesToFloat64(value)
			if err != nil {
				return nil, ErrBadBindingType{fmt.Sprintf("%q: %q", key, err.(ErrBadBindingType).t)}
			}
		default:
			newBindings[key], err = coerceValueToFloat64(value)
			if err != nil {
				return nil, ErrBadBindingType{fmt.Sprintf("%q: %q", key, err.(ErrBadBindingType).t)}
			}
		}
	}

	return newBindings, nil
}

func coerceValuesToFloat64(value interface{}) ([]float64, error) {
	var newList []float64

	switch oldList := value.(type) {
	case []float64:
		// already have what we need
		return oldList, nil
	case []int:
		for _, v := range oldList {
			newList = append(newList, float64(v))
		}
	case []interface{}:
		// slice of unknowns: need to coerce each one dynamically
		for _, v := range oldList {
			cf, err := coerceValueToFloat64(v)
			if err != nil {
				return nil, ErrBadBindingType{fmt.Sprintf("%T", v)}
			}
			newList = append(newList, cf)
		}
	case []float32:
		for _, v := range oldList {
			newList = append(newList, float64(v))
		}
	case []int32:
		for _, v := range oldList {
			newList = append(newList, float64(v))
		}
	case []int64:
		for _, v := range oldList {
			newList = append(newList, float64(v))
		}
	default:
		return nil, ErrBadBindingType{fmt.Sprintf("%T", oldList)}
	}

	return newList, nil
}

func coerceValueToFloat64(value interface{}) (float64, error) {
	switch v := value.(type) {
	case float64:
		return v, nil
	case float32:
		return float64(v), nil
	case int:
		return float64(v), nil
	case int64:
		return float64(v), nil
	case int32:
		return float64(v), nil
	default:
		return 0, ErrBadBindingType{fmt.Sprintf("%T", v)}
	}
}<|MERGE_RESOLUTION|>--- conflicted
+++ resolved
@@ -351,15 +351,9 @@
 	// heisenberg principle, realized: it takes time to observe the time, so do it only once
 	var isNowSet, isTimeSet bool
 	var now interface{} = "NOW"
-<<<<<<< HEAD
-	var zuluTime interface{} = "TIME"
-	var localTime interface{} = "LTIME"
-	var isNowSet, isTimeSet bool
-=======
 	var zSeconds interface{} = "TIME"
 	var jSeconds interface{} = "LTIME"
 	var jTime time.Time
->>>>>>> 9152d53a
 
 	if e.performTimeSubstitutions {
 		now = float64(time.Now().Unix())
@@ -367,15 +361,9 @@
 
 		if tm, ok := bindings["TIME"]; ok {
 			if secondsSinceEpoch, ok := tm.(float64); ok {
-<<<<<<< HEAD
-				jTime, jSeconds := julietTime(int(secondsSinceEpoch))
-				zuluTime = float64(jTime.Unix())
-				localTime = float64(jSeconds)
-=======
 				jTime, jSeconds = julietTime(int(secondsSinceEpoch))
 				jSeconds = float64(jSeconds.(int64))
 				zSeconds = float64(jTime.Unix())
->>>>>>> 9152d53a
 				isTimeSet = true
 			}
 		}
@@ -462,11 +450,7 @@
 				}
 				e.scratchHead++
 			case "LTIME":
-<<<<<<< HEAD
-				e.scratch[e.scratchHead] = localTime
-=======
 				e.scratch[e.scratchHead] = jSeconds
->>>>>>> 9152d53a
 				e.isFloat[e.scratchHead] = isTimeSet
 				if !isTimeSet {
 					e.openBindings[token] = e.openBindings[token] + 1
@@ -477,11 +461,7 @@
 				e.isFloat[e.scratchHead] = true
 				e.scratchHead++
 			case "TIME":
-<<<<<<< HEAD
-				e.scratch[e.scratchHead] = zuluTime
-=======
 				e.scratch[e.scratchHead] = zSeconds
->>>>>>> 9152d53a
 				e.isFloat[e.scratchHead] = isTimeSet
 				if !isTimeSet {
 					e.openBindings[token] = e.openBindings[token] + 1
